--- conflicted
+++ resolved
@@ -102,15 +102,9 @@
   {
     bool hasDestructorRun = false;
     {
-<<<<<<< HEAD
       const A a{unifex::in_place_type_t<destructor>{}, hasDestructorRun};
-      assert(get_typeid(a) == unifex::type_id<destructor>());
-      assert(!hasDestructorRun);
-=======
-      const A a{std::in_place_type<destructor>, hasDestructorRun};
       UNIFEX_ASSERT(get_typeid(a) == unifex::type_id<destructor>());
       UNIFEX_ASSERT(!hasDestructorRun);
->>>>>>> bffa9df3
     }
     UNIFEX_ASSERT(hasDestructorRun);
   }
@@ -121,15 +115,9 @@
     polymorphic_allocator<char> alloc{&res};
     {
       A a1{std::string("hello"), alloc};
-<<<<<<< HEAD
-      assert(res.total_allocated_bytes() >= sizeof(std::string));
+      UNIFEX_ASSERT(res.total_allocated_bytes() >= sizeof(std::string));
       A a2{std::allocator_arg, alloc, unifex::in_place_type_t<std::string>{}, "hello"};
-      assert(res.total_allocated_bytes() >= 2 * sizeof(std::string));
-=======
-      UNIFEX_ASSERT(res.total_allocated_bytes() >= sizeof(std::string));
-      A a2{std::allocator_arg, alloc, std::in_place_type<std::string>, "hello"};
       UNIFEX_ASSERT(res.total_allocated_bytes() >= 2 * sizeof(std::string));
->>>>>>> bffa9df3
     }
     UNIFEX_ASSERT(res.total_allocated_bytes() == 0);
   }
