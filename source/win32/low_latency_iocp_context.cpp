--- conflicted
+++ resolved
@@ -486,17 +486,10 @@
   }
 
   bool low_latency_iocp_context::io_operation::start_read(
-<<<<<<< HEAD
       span<unifex::byte> buffer) noexcept {
-    assert(context.is_running_on_io_thread());
-    assert(ioState != nullptr);
-    assert(ioState->operationCount < max_vectored_io_size);
-=======
-      span<std::byte> buffer) noexcept {
     UNIFEX_ASSERT(context.is_running_on_io_thread());
     UNIFEX_ASSERT(ioState != nullptr);
     UNIFEX_ASSERT(ioState->operationCount < max_vectored_io_size);
->>>>>>> bffa9df3
 
     std::size_t offset = 0;
     while (offset < buffer.size()) {
@@ -558,17 +551,10 @@
   }
 
   bool low_latency_iocp_context::io_operation::start_write(
-<<<<<<< HEAD
       span<const unifex::byte> buffer) noexcept {
-    assert(context.is_running_on_io_thread());
-    assert(ioState != nullptr);
-    assert(ioState->operationCount < max_vectored_io_size);
-=======
-      span<const std::byte> buffer) noexcept {
     UNIFEX_ASSERT(context.is_running_on_io_thread());
     UNIFEX_ASSERT(ioState != nullptr);
     UNIFEX_ASSERT(ioState->operationCount < max_vectored_io_size);
->>>>>>> bffa9df3
 
     std::size_t offset = 0;
     while (offset < buffer.size()) {
