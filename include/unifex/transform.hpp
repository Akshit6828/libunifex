/*
 * Copyright 2019-present Facebook, Inc.
 *
 * Licensed under the Apache License, Version 2.0 (the "License");
 * you may not use this file except in compliance with the License.
 * You may obtain a copy of the License at
 *
 *   http://www.apache.org/licenses/LICENSE-2.0
 *
 * Unless required by applicable law or agreed to in writing, software
 * distributed under the License is distributed on an "AS IS" BASIS,
 * WITHOUT WARRANTIES OR CONDITIONS OF ANY KIND, either express or implied.
 * See the License for the specific language governing permissions and
 * limitations under the License.
 */
#pragma once

#include <unifex/config.hpp>
#include <unifex/receiver_concepts.hpp>
#include <unifex/sender_concepts.hpp>
#include <unifex/stream_concepts.hpp>
#include <unifex/type_traits.hpp>
#include <unifex/blocking.hpp>
#include <unifex/get_stop_token.hpp>
#include <unifex/async_trace.hpp>
#include <unifex/type_list.hpp>
#include <unifex/detail/concept_macros.hpp>

#include <exception>
#include <functional>
#include <type_traits>
#include <utility>

namespace unifex {
namespace _tfx {
namespace detail {
  template <typename Result, typename = void>
  struct result_overload {
    using type = type_list<Result>;
  };
  template <typename Result>
  struct result_overload<Result, std::enable_if_t<std::is_void_v<Result>>> {
    using type = type_list<>;
  };
}

template <typename Receiver, typename Func>
struct _receiver {
  struct type;
};
template <typename Receiver, typename Func>
using receiver = typename _receiver<Receiver, Func>::type;

template <typename Receiver, typename Func>
struct _receiver<Receiver, Func>::type {
  using receiver = type;
  UNIFEX_NO_UNIQUE_ADDRESS Func func_;
  UNIFEX_NO_UNIQUE_ADDRESS Receiver receiver_;

  template <typename... Values>
  void set_value(Values&&... values) && noexcept {
    using result_type = std::invoke_result_t<Func, Values...>;
    if constexpr (std::is_void_v<result_type>) {
      if constexpr (noexcept(std::invoke(
                        (Func &&) func_, (Values &&) values...))) {
        std::invoke((Func &&) func_, (Values &&) values...);
        unifex::set_value((Receiver &&) receiver_);
      } else {
        try {
          std::invoke((Func &&) func_, (Values &&) values...);
          unifex::set_value((Receiver &&) receiver_);
        } catch (...) {
          unifex::set_error((Receiver &&) receiver_, std::current_exception());
        }
      }
    } else {
      if constexpr (noexcept(std::invoke(
                        (Func &&) func_, (Values &&) values...))) {
        unifex::set_value(
            (Receiver &&) receiver_,
            std::invoke((Func &&) func_, (Values &&) values...));
      } else {
        try {
          unifex::set_value(
              (Receiver &&) receiver_,
              std::invoke((Func &&) func_, (Values &&) values...));
        } catch (...) {
          unifex::set_error((Receiver &&) receiver_, std::current_exception());
        }
      }
    }
  }

  template <typename Error>
  void set_error(Error&& error) && noexcept {
    unifex::set_error((Receiver &&) receiver_, (Error &&) error);
  }

  void set_done() && noexcept {
    unifex::set_done((Receiver &&) receiver_);
  }

  UNIFEX_TEMPLATE(typename CPO, typename R, typename... Args)
      (requires (!is_receiver_cpo_v<CPO>) && std::is_same_v<R, receiver>)
  friend auto tag_invoke(CPO cpo, const R& r, Args&&... args) noexcept(
      is_nothrow_callable_v<CPO, const Receiver&, Args...>)
      -> callable_result_t<CPO, const Receiver&, Args...> {
    return std::move(cpo)(std::as_const(r.receiver_), static_cast<Args&&>(args)...);
  }

  template <typename Visit>
  friend void tag_invoke(tag_t<visit_continuations>, const receiver& r, Visit&& visit) {
    std::invoke(visit, r.receiver_);
  }
};

template <typename Predecessor, typename Func>
struct _sender {
  struct type;
};
template <typename Predecessor, typename Func>
using sender = typename _sender<std::remove_cvref_t<Predecessor>, std::decay_t<Func>>::type;

template <typename Predecessor, typename Func>
struct _sender<Predecessor, Func>::type {
  using sender = type;
  UNIFEX_NO_UNIQUE_ADDRESS Predecessor pred_;
  UNIFEX_NO_UNIQUE_ADDRESS Func func_;

private:

  // This helper transforms an argument list into either
  // - type_list<type_list<Result>> - if Result is non-void, or
  // - type_list<type_list<>>       - if Result is void
  template<typename... Args>
  using result = type_list<
    typename detail::result_overload<std::invoke_result_t<Func, Args...>>::type>;

public:

  template <
      template <typename...> class Variant,
      template <typename...> class Tuple>
  using value_types = type_list_nested_apply_t<
    typename Predecessor::template value_types<concat_type_lists_unique_t, result>,
    Variant,
    Tuple>;

  template <template <typename...> class Variant>
  using error_types = typename concat_type_lists_unique_t<
    typename Predecessor::template error_types<type_list>,
    type_list<std::exception_ptr>>::template apply<Variant>;

  template <typename Receiver>
  using receiver = receiver<Receiver, Func>;

  friend constexpr auto tag_invoke(tag_t<blocking>, const sender& sender) {
    return blocking(sender.pred_);
  }

  template <typename Receiver>
  auto connect(Receiver&& r) &&
<<<<<<< HEAD
      -> connect_result_t<Predecessor, receiver<std::remove_cvref_t<Receiver>>> {
=======
      noexcept(
        std::is_nothrow_constructible_v<std::remove_cvref_t<Receiver>, Receiver> && 
        std::is_nothrow_move_constructible_v<Func> &&
        is_nothrow_connectable_v<Predecessor, receiver<std::remove_cvref_t<Receiver>>>)
      -> operation_t<Predecessor, receiver<std::remove_cvref_t<Receiver>>> {
>>>>>>> 992f3970
    return unifex::connect(
        std::forward<Predecessor>(pred_),
        receiver<std::remove_cvref_t<Receiver>>{
            std::forward<Func>(func_), std::forward<Receiver>(r)});
  }

  template <typename Receiver>
<<<<<<< HEAD
  auto connect(Receiver&& r) &
      -> connect_result_t<Predecessor&, receiver<std::remove_cvref_t<Receiver>>>{
    return unifex::connect(
        pred_,
        receiver<std::remove_cvref_t<Receiver>>{func_, std::forward<Receiver>(r)});
  }

  template <typename Receiver>
  auto connect(Receiver&& r) const &
      -> connect_result_t<const Predecessor&, receiver<std::remove_cvref_t<Receiver>>> {
=======
  auto connect(Receiver&& r) const &
      noexcept(
        std::is_nothrow_constructible_v<std::remove_cvref_t<Receiver>, Receiver> && 
        std::is_nothrow_copy_constructible_v<Func> &&
        is_nothrow_connectable_v<const Predecessor&, receiver<std::remove_cvref_t<Receiver>>>)
      -> operation_t<const Predecessor&, receiver<std::remove_cvref_t<Receiver>>> {
>>>>>>> 992f3970
    return unifex::connect(
        pred_,
        receiver<std::remove_cvref_t<Receiver>>{func_, std::forward<Receiver>(r)});
  }
};
} // namespace _tfx

namespace _tfx_cpo {
  inline constexpr struct _fn {
  private:
    template<bool>
    struct _impl {
      template <typename Sender, typename Func>
      auto operator()(Sender&& predecessor, Func&& func) const
          noexcept(is_nothrow_tag_invocable_v<_fn, Sender, Func>)
          -> tag_invoke_result_t<_fn, Sender, Func> {
        return unifex::tag_invoke(_fn{}, (Sender&&)predecessor, (Func&&)func);
      }
    };
  public:
    template <typename Sender, typename Func>
    auto operator()(Sender&& predecessor, Func&& func) const
        noexcept(is_nothrow_callable_v<
            _impl<is_tag_invocable_v<_fn, Sender, Func>>, Sender, Func>)
        -> callable_result_t<
            _impl<is_tag_invocable_v<_fn, Sender, Func>>, Sender, Func> {
      return _impl<is_tag_invocable_v<_fn, Sender, Func>>{}(
        (Sender&&)predecessor, (Func&&)func);
    }
  } transform{};

  template<>
  struct _fn::_impl<false> {
    template <typename Sender, typename Func>
    auto operator()(Sender&& predecessor, Func&& func) const
        noexcept(std::is_nothrow_constructible_v<
          _tfx::sender<Sender, Func>, Sender, Func>)
        -> _tfx::sender<Sender, Func> {
      return _tfx::sender<Sender, Func>{(Sender &&) predecessor, (Func &&) func};
    }
  };
} // namespace _tfx_cpo
using _tfx_cpo::transform;
} // namespace unifex<|MERGE_RESOLUTION|>--- conflicted
+++ resolved
@@ -160,15 +160,11 @@
 
   template <typename Receiver>
   auto connect(Receiver&& r) &&
-<<<<<<< HEAD
-      -> connect_result_t<Predecessor, receiver<std::remove_cvref_t<Receiver>>> {
-=======
       noexcept(
         std::is_nothrow_constructible_v<std::remove_cvref_t<Receiver>, Receiver> && 
         std::is_nothrow_move_constructible_v<Func> &&
         is_nothrow_connectable_v<Predecessor, receiver<std::remove_cvref_t<Receiver>>>)
-      -> operation_t<Predecessor, receiver<std::remove_cvref_t<Receiver>>> {
->>>>>>> 992f3970
+      -> connect_result_t<Predecessor, receiver<std::remove_cvref_t<Receiver>>> {
     return unifex::connect(
         std::forward<Predecessor>(pred_),
         receiver<std::remove_cvref_t<Receiver>>{
@@ -176,25 +172,12 @@
   }
 
   template <typename Receiver>
-<<<<<<< HEAD
-  auto connect(Receiver&& r) &
-      -> connect_result_t<Predecessor&, receiver<std::remove_cvref_t<Receiver>>>{
-    return unifex::connect(
-        pred_,
-        receiver<std::remove_cvref_t<Receiver>>{func_, std::forward<Receiver>(r)});
-  }
-
-  template <typename Receiver>
-  auto connect(Receiver&& r) const &
-      -> connect_result_t<const Predecessor&, receiver<std::remove_cvref_t<Receiver>>> {
-=======
   auto connect(Receiver&& r) const &
       noexcept(
         std::is_nothrow_constructible_v<std::remove_cvref_t<Receiver>, Receiver> && 
         std::is_nothrow_copy_constructible_v<Func> &&
         is_nothrow_connectable_v<const Predecessor&, receiver<std::remove_cvref_t<Receiver>>>)
-      -> operation_t<const Predecessor&, receiver<std::remove_cvref_t<Receiver>>> {
->>>>>>> 992f3970
+      -> connect_result_t<const Predecessor&, receiver<std::remove_cvref_t<Receiver>>> {
     return unifex::connect(
         pred_,
         receiver<std::remove_cvref_t<Receiver>>{func_, std::forward<Receiver>(r)});
