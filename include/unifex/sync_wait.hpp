/*
 * Copyright 2019-present Facebook, Inc.
 *
 * Licensed under the Apache License, Version 2.0 (the "License");
 * you may not use this file except in compliance with the License.
 * You may obtain a copy of the License at
 *
 *   http://www.apache.org/licenses/LICENSE-2.0
 *
 * Unless required by applicable law or agreed to in writing, software
 * distributed under the License is distributed on an "AS IS" BASIS,
 * WITHOUT WARRANTIES OR CONDITIONS OF ANY KIND, either express or implied.
 * See the License for the specific language governing permissions and
 * limitations under the License.
 */
#pragma once

#include <unifex/manual_lifetime.hpp>
#include <unifex/sender_concepts.hpp>
#include <unifex/blocking.hpp>

#include <condition_variable>
#include <exception>
#include <mutex>
#include <type_traits>
#include <utility>
#include <optional>
#include <cassert>

namespace unifex {
namespace _sync_wait {

struct event {
public:
  inline void notify() noexcept {
    std::lock_guard lk{mut_};
    signalled_ = true;
    cv_.notify_one(); 
  }

  inline void wait() noexcept {
    std::unique_lock lk{mut_};
    cv_.wait(lk, [&] { return signalled_; });
  }

private:
  std::condition_variable cv_;
  std::mutex mut_;
  bool signalled_ = false;
};

template <typename T>
struct promise {
  promise() {}

  ~promise() {
    if (state_ == state::value) {
      value_.destruct();
    } else if (state_ == state::error) {
      exception_.destruct();
    }
  }
  union {
    manual_lifetime<T> value_;
    manual_lifetime<std::exception_ptr> exception_;
  };

  enum class state { incomplete, done, value, error };
  state state_ = state::incomplete;

  std::optional<event> doneEvent_;
};

template <typename T>
struct _receiver {
  struct type {
    using receiver = type;

    promise<T>& promise_;

    template <typename... Values>
    void set_value(Values&&... values) && noexcept {
      try {
        promise_.value_.construct((Values&&)values...);
        promise_.state_ = promise<T>::state::value;
      }
      catch (...) {
        promise_.exception_.construct(std::current_exception());
        promise_.state_ = promise<T>::state::error;
      }
      signal_complete();
    }

    void set_error(std::exception_ptr err) && noexcept {
      promise_.exception_.construct(std::move(err));
      promise_.state_ = promise<T>::state::error;
      signal_complete();
    }

    void set_error(std::error_code ec) && noexcept {
      std::move(*this).set_error(std::make_exception_ptr(std::system_error{ec, "sync_wait"}));
    }

    template <typename Error>
    void set_error(Error&& e) && noexcept {
      std::move(*this).set_error(std::make_exception_ptr((Error&&)e));
    }

    void set_done() && noexcept {
      promise_.state_ = promise<T>::state::done;
      signal_complete();
    }

  private:
    void signal_complete() noexcept {
      if (promise_.doneEvent_) {
        promise_.doneEvent_->notify();
      }
<<<<<<< HEAD
=======
      catch (...) {
        promise_.exception_.construct(std::current_exception());
        promise_.state_ = thread_unsafe_promise<T>::state::error;
      }
    }

    void set_error(std::exception_ptr err) && noexcept {
      promise_.exception_.construct(std::move(err));
      promise_.state_ = thread_unsafe_promise<T>::state::error;
    }

    void set_error(std::error_code ec) && noexcept {
      std::move(*this).set_error(std::make_exception_ptr(std::system_error{ec, "sync_wait"}));
    }

    template <typename Error>
    void set_error(Error&& e) && noexcept {
      std::move(*this).set_error(std::make_exception_ptr((Error&&)e));
    }

    void set_done() && noexcept {
      promise_.state_ = thread_unsafe_promise<T>::state::done;
    }

    friend const StopToken& tag_invoke(
      tag_t<get_stop_token>, const thread_unsafe_receiver& r) noexcept {
      return r.stopToken_;
>>>>>>> 4e204c47
    }
  };
};

template <typename T>
using receiver = typename _receiver<T>::type;

} // namespace _sync_wait

namespace _sync_wait_cpo {
  struct _fn {
    template <
        typename Sender,
        typename Result = single_value_result_t<remove_cvref_t<Sender>>>
    auto operator()(Sender&& sender) const
        -> std::optional<Result> {
      auto blockingResult = blocking(sender);
      const bool completesSynchronously =
          blockingResult == blocking_kind::always ||
          blockingResult == blocking_kind::always_inline;

      using promise_t = _sync_wait::promise<Result>;
      promise_t promise;
      if (!completesSynchronously) {
        promise.doneEvent_.emplace();
      }

      // Store state for the operation on the stack.
      auto operation = connect(
          ((Sender &&) sender),
          _sync_wait::receiver<Result>{promise});

      start(operation);

      if (!completesSynchronously) {
        promise.doneEvent_->wait();
      }

      switch (promise.state_) {
        case promise_t::state::done:
          return std::nullopt;
        case promise_t::state::value:
          return std::move(promise.value_).get();
        case promise_t::state::error:
          std::rethrow_exception(promise.exception_.get());
        default:
          std::terminate();
      }
    }
  };
} // namespace _sync_wait_cpo

inline constexpr _sync_wait_cpo::_fn sync_wait {};

namespace _sync_wait_r_cpo {
  template <typename Result>
  struct _fn {
    template <typename Sender>
    decltype(auto) operator()(Sender&& sender) const {
      return sync_wait.operator()<
        Sender, non_void_t<wrap_reference_t<decay_rvalue_t<Result>>>>(
          (Sender&&)sender);
    }
  };
} // namespace _sync_wait_r_cpo

template <typename Result>
inline constexpr _sync_wait_r_cpo::_fn<Result> sync_wait_r {};

} // namespace unifex<|MERGE_RESOLUTION|>--- conflicted
+++ resolved
@@ -35,7 +35,7 @@
   inline void notify() noexcept {
     std::lock_guard lk{mut_};
     signalled_ = true;
-    cv_.notify_one(); 
+    cv_.notify_one();
   }
 
   inline void wait() noexcept {
@@ -116,36 +116,6 @@
       if (promise_.doneEvent_) {
         promise_.doneEvent_->notify();
       }
-<<<<<<< HEAD
-=======
-      catch (...) {
-        promise_.exception_.construct(std::current_exception());
-        promise_.state_ = thread_unsafe_promise<T>::state::error;
-      }
-    }
-
-    void set_error(std::exception_ptr err) && noexcept {
-      promise_.exception_.construct(std::move(err));
-      promise_.state_ = thread_unsafe_promise<T>::state::error;
-    }
-
-    void set_error(std::error_code ec) && noexcept {
-      std::move(*this).set_error(std::make_exception_ptr(std::system_error{ec, "sync_wait"}));
-    }
-
-    template <typename Error>
-    void set_error(Error&& e) && noexcept {
-      std::move(*this).set_error(std::make_exception_ptr((Error&&)e));
-    }
-
-    void set_done() && noexcept {
-      promise_.state_ = thread_unsafe_promise<T>::state::done;
-    }
-
-    friend const StopToken& tag_invoke(
-      tag_t<get_stop_token>, const thread_unsafe_receiver& r) noexcept {
-      return r.stopToken_;
->>>>>>> 4e204c47
     }
   };
 };
