/*
 * Copyright (c) Facebook, Inc. and its affiliates.
 *
 * Licensed under the Apache License, Version 2.0 (the "License");
 * you may not use this file except in compliance with the License.
 * You may obtain a copy of the License at
 *
 *   http://www.apache.org/licenses/LICENSE-2.0
 *
 * Unless required by applicable law or agreed to in writing, software
 * distributed under the License is distributed on an "AS IS" BASIS,
 * WITHOUT WARRANTIES OR CONDITIONS OF ANY KIND, either express or implied.
 * See the License for the specific language governing permissions and
 * limitations under the License.
 */
#pragma once

#include <array>
#include <cstddef>
#include <cstdint>
#include <type_traits>

#include <unifex/std_concepts.hpp>
#include <unifex/cstddef.hpp>

#include <unifex/detail/prologue.hpp>

namespace unifex {

inline constexpr std::size_t dynamic_extent = -1;

template <typename T, std::size_t Extent = dynamic_extent>
struct span {
 public:
  using value_type = T;
  using size_type = std::size_t;
  using reference = std::add_lvalue_reference_t<T>;
  using pointer = std::add_pointer_t<T>;

  // QUESTION: Should we really have this constructor?
  constexpr span() noexcept : data_(nullptr) {}

  explicit constexpr span(T* data) noexcept : data_(data) {}

  explicit constexpr span(const span<T, dynamic_extent>& other) noexcept
      : data_(other.data()) {
    UNIFEX_ASSERT(other.size() >= Extent);
  }

  template <std::size_t N>
  constexpr span(T (&arr)[N]) noexcept : data_(&arr[0]) {
    static_assert(N >= Extent);
  }

  template <std::size_t N>
  constexpr span(std::array<T, N>& arr) noexcept : data_(arr.data()) {
    static_assert(N >= Extent);
  }

  template <std::size_t OtherExtent>
  constexpr span(const span<T, OtherExtent>& other) noexcept
      : data_(other.data()) {
    static_assert(
        OtherExtent >= Extent,
        "Cannot construct a larger span from a smaller one");
  }

  template(typename U)
    (requires (!is_const_v<U>) AND same_as<const U, T>)
  explicit constexpr span(const span<U, dynamic_extent>& other) noexcept
      : data_(other.data()) {
    UNIFEX_ASSERT(other.size() >= Extent);
  }

  template(std::size_t OtherExtent, typename U)
      (requires (!is_const_v<U>) AND same_as<const U, T>)
  constexpr span(const span<U, OtherExtent>& other) noexcept
      : data_(other.data()) {
    static_assert(
        OtherExtent >= Extent,
        "Cannot construct a larger span from a smaller one");
  }

  T& operator[](std::size_t index) const noexcept {
    UNIFEX_ASSERT(index < size());
    return data_[index];
  }

  constexpr T* data() const noexcept {
    return data_;
  }

  constexpr std::size_t size() const noexcept {
    return Extent;
  }

  constexpr bool empty() const noexcept {
    return Extent == 0;
  }

  T* begin() const noexcept {
    return data();
  }

  T* end() const noexcept {
    return data() + size();
  }

  template <std::size_t N>
  span<T, N> first() const noexcept {
    static_assert(N != dynamic_extent);
    static_assert(
        N <= Extent,
        "Cannot slide to more elements than were in original span");
    return span<T, N>{data_};
  }

  span<T, dynamic_extent> first(std::size_t count) const noexcept;

  template <std::size_t N>
  span<T, N> last() const noexcept {
    static_assert(N != dynamic_extent);
    static_assert(
        N <= Extent,
        "Cannot slide to more elements than were in original span");
    return span<T, N>{data_ + (Extent - N)};
  }

  span<T, dynamic_extent> last(std::size_t count) const noexcept;

  template <std::size_t N>
  span<T, Extent - N> after() const noexcept {
    static_assert(N != dynamic_extent);
    static_assert(
        N <= Extent,
        "Cannot slice to more elements than were in original span");
    return span<T, Extent - N>{data_ + N};
  }

  span<T, dynamic_extent> after(std::size_t count) const noexcept;

 private:
  T* data_;
};

template <typename T>
struct span<T, dynamic_extent> {
 public:
  using value_type = T;
  using size_type = std::size_t;
  using reference = std::add_lvalue_reference_t<T>;
  using pointer = std::add_pointer_t<T>;

  constexpr span() noexcept : data_(nullptr), size_(0) {}

  constexpr span(T* data, std::size_t size) noexcept
      : data_(data), size_(size) {}

  template <std::size_t N>
  constexpr span(T (&arr)[N]) noexcept : data_(arr), size_(N) {}

  template <std::size_t N>
  constexpr span(std::array<T, N>& arr) noexcept
      : data_(arr.data()), size_(N) {}

  template(typename U, std::size_t OtherExtent)
      (requires same_as<U, T> ||
          (!is_const_v<U> && same_as<const U, T>))
  constexpr span(const span<U, OtherExtent>& other) noexcept
      : data_(other.data()), size_(other.size()) {}

  T& operator[](std::size_t index) const noexcept {
    UNIFEX_ASSERT(index < size());
    return data_[index];
  }

  T* data() const noexcept {
    return data_;
  }

  bool empty() const noexcept {
    return size_ == 0;
  }

  std::size_t size() const noexcept {
    return size_;
  }

  T* begin() const noexcept {
    return data();
  }

  T* end() const noexcept {
    return data() + size();
  }

  template <std::size_t N>
  span<T, N> first() const noexcept {
    static_assert(N != dynamic_extent);
    UNIFEX_ASSERT(
        N <= size() &&
        "Cannot slice to more elements than were in original span");
    return span<T, N>{data()};
  }

  span<T, dynamic_extent> first(std::size_t count) const noexcept {
    UNIFEX_ASSERT(
        count <= size() &&
        "Cannot slice to more elements than were in original span");
    return span<T, dynamic_extent>{data(), count};
  }

  template <std::size_t N>
  span<T, N> last() const noexcept {
    static_assert(N != dynamic_extent);
    UNIFEX_ASSERT(
        N <= size() &&
        "Cannot slice to more elements than were in original span");
    return span<T, N>{data() + (size() - N)};
  }

  span<T, dynamic_extent> last(std::size_t count) const noexcept {
    UNIFEX_ASSERT(
        count <= size() &&
        "Cannot slice to more elements than were in original span");
    return span<T, dynamic_extent>{data() + (size() - count), count};
  }

  template <std::size_t N>
  span<T, dynamic_extent> after() const noexcept {
    static_assert(N != dynamic_extent);
    UNIFEX_ASSERT(
        N <= size() &&
        "Cannot slice to more elements than were in original span");
    return span<T, dynamic_extent>{data() + N, size() - N};
  }

  span<T, dynamic_extent> after(std::size_t count) const noexcept {
    UNIFEX_ASSERT(
        count <= size() &&
        "Cannot slice to more elements than were in original span");
    return span<T, dynamic_extent>{data() + count, size() - count};
  }

 private:
  T* data_;
  std::size_t size_;
};

template <typename T, std::size_t Extent>
inline span<T, dynamic_extent> span<T, Extent>::first(std::size_t count) const
    noexcept {
  UNIFEX_ASSERT(count <= Extent);
  return span<T, dynamic_extent>{data(), count};
}

template <typename T, std::size_t Extent>
inline span<T, dynamic_extent> span<T, Extent>::last(std::size_t count) const
    noexcept {
  UNIFEX_ASSERT(count <= Extent);
  return span<T, dynamic_extent>{data() + (Extent - count), count};
}

template <typename T, std::size_t Extent>
inline span<T, dynamic_extent> span<T, Extent>::after(std::size_t count) const
    noexcept {
  UNIFEX_ASSERT(count <= Extent);
  return span<T, dynamic_extent>{data() + count, Extent - count};
}

template <typename T, std::size_t N>
span(T (&)[N])->span<T, N>;

template <typename T, std::size_t N>
span(std::array<T, N>&)->span<T, N>;

template <typename T, std::size_t N>
span(const std::array<T, N>&)->span<const T, N>;

template <typename T>
span(T*, std::size_t)->span<T>;

template <typename T, std::size_t Extent>
span<const unifex::byte, Extent * sizeof(T)> as_bytes(
    const span<T, Extent>& s) noexcept {
  constexpr std::size_t maxSize = std::size_t(-1) / sizeof(T);
  static_assert(Extent <= maxSize);
  return span<const unifex::byte, Extent * sizeof(T)>{
      reinterpret_cast<const unifex::byte*>(s.data())};
}

template <typename T>
span<const unifex::byte> as_bytes(const span<T>& s) noexcept {
  [[maybe_unused]] constexpr std::size_t maxSize = std::size_t(-1) / sizeof(T);
<<<<<<< HEAD
  assert(s.size() <= maxSize);
  return span<const unifex::byte>{reinterpret_cast<const unifex::byte*>(s.data()),
=======
  UNIFEX_ASSERT(s.size() <= maxSize);
  return span<const std::byte>{reinterpret_cast<const std::byte*>(s.data()),
>>>>>>> bffa9df3
                               s.size() * sizeof(T)};
}

template(typename T, std::size_t Extent)
    (requires (!is_const_v<T>))
span<unifex::byte, Extent * sizeof(T)> as_writable_bytes(
    const span<T, Extent>& s) noexcept {
  constexpr std::size_t maxSize = std::size_t(-1) / sizeof(T);
  static_assert(Extent <= maxSize);
  return span<unifex::byte, Extent * sizeof(T)>{
      reinterpret_cast<unifex::byte*>(s.data())};
}

template(typename T)
    (requires (!is_const_v<T>))
span<unifex::byte> as_writable_bytes(const span<T>& s) noexcept {
  [[maybe_unused]] constexpr std::size_t maxSize = std::size_t(-1) / sizeof(T);
<<<<<<< HEAD
  assert(s.size() <= maxSize);
  return span<unifex::byte>{reinterpret_cast<unifex::byte*>(s.data()),
=======
  UNIFEX_ASSERT(s.size() <= maxSize);
  return span<std::byte>{reinterpret_cast<std::byte*>(s.data()),
>>>>>>> bffa9df3
                         s.size() * sizeof(T)};
}

} // namespace unifex

#include <unifex/detail/epilogue.hpp><|MERGE_RESOLUTION|>--- conflicted
+++ resolved
@@ -292,14 +292,10 @@
 template <typename T>
 span<const unifex::byte> as_bytes(const span<T>& s) noexcept {
   [[maybe_unused]] constexpr std::size_t maxSize = std::size_t(-1) / sizeof(T);
-<<<<<<< HEAD
-  assert(s.size() <= maxSize);
-  return span<const unifex::byte>{reinterpret_cast<const unifex::byte*>(s.data()),
-=======
   UNIFEX_ASSERT(s.size() <= maxSize);
-  return span<const std::byte>{reinterpret_cast<const std::byte*>(s.data()),
->>>>>>> bffa9df3
-                               s.size() * sizeof(T)};
+  return span<const unifex::byte>{
+    reinterpret_cast<const unifex::byte*>(s.data()),
+    s.size() * sizeof(T)};
 }
 
 template(typename T, std::size_t Extent)
@@ -316,14 +312,10 @@
     (requires (!is_const_v<T>))
 span<unifex::byte> as_writable_bytes(const span<T>& s) noexcept {
   [[maybe_unused]] constexpr std::size_t maxSize = std::size_t(-1) / sizeof(T);
-<<<<<<< HEAD
-  assert(s.size() <= maxSize);
-  return span<unifex::byte>{reinterpret_cast<unifex::byte*>(s.data()),
-=======
   UNIFEX_ASSERT(s.size() <= maxSize);
-  return span<std::byte>{reinterpret_cast<std::byte*>(s.data()),
->>>>>>> bffa9df3
-                         s.size() * sizeof(T)};
+  return span<unifex::byte>{
+    reinterpret_cast<unifex::byte*>(s.data()),
+    s.size() * sizeof(T)};
 }
 
 } // namespace unifex
