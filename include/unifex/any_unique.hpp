/*
 * Copyright (c) Facebook, Inc. and its affiliates.
 *
 * Licensed under the Apache License, Version 2.0 (the "License");
 * you may not use this file except in compliance with the License.
 * You may obtain a copy of the License at
 *
 *   http://www.apache.org/licenses/LICENSE-2.0
 *
 * Unless required by applicable law or agreed to in writing, software
 * distributed under the License is distributed on an "AS IS" BASIS,
 * WITHOUT WARRANTIES OR CONDITIONS OF ANY KIND, either express or implied.
 * See the License for the specific language governing permissions and
 * limitations under the License.
 */
#pragma once

#include <unifex/config.hpp>
#include <unifex/overload.hpp>
#include <unifex/tag_invoke.hpp>
#include <unifex/this.hpp>
#include <unifex/type_traits.hpp>
#include <unifex/std_concepts.hpp>
#include <unifex/utility.hpp>

#include <memory>

#include <unifex/detail/prologue.hpp>

namespace unifex {
namespace _any_unique {

template <typename CPO>
using base_cpo_t = _overload::base_cpo_t<CPO>;

template <typename CPO, typename T, bool NoExcept, typename Ret, typename... Args>
Ret _invoke(
    base_cpo_t<CPO> cpo,
    replace_this_with_void_ptr_t<Args>... args) noexcept(NoExcept) {
  static_assert(!NoExcept || noexcept(extract_this<Args...>{}(args...)));
  void* thisPointer = extract_this<Args...>{}(args...);
  static_assert(!NoExcept || noexcept(Ret(((base_cpo_t<CPO>&&) cpo)(
      replace_this<Args>::get(
          (decltype(args)&&) args,
          *static_cast<T*>(thisPointer))...))));
  return ((base_cpo_t<CPO>&&) cpo)(
      replace_this<Args>::get(
          (decltype(args)&&) args,
          *static_cast<T*>(thisPointer))...);
}

template <typename CPO, typename Sig = typename CPO::type_erased_signature_t>
struct vtable_entry;

template <typename CPO, typename Ret, typename... Args>
struct vtable_entry<CPO, Ret(Args...) noexcept> {
  using fn_t =
      Ret(base_cpo_t<CPO>, replace_this_with_void_ptr_t<Args>...) noexcept;

  constexpr fn_t* get() const noexcept {
    return fn_;
  }

  template <typename T>
  static constexpr vtable_entry create() noexcept {
    return vtable_entry{_any_unique::_invoke<CPO, T, true, Ret, Args...>};
  }

private:
  explicit constexpr vtable_entry(fn_t* fn) noexcept
    : fn_(fn) {}

  fn_t* fn_;
};

template <typename CPO, typename Ret, typename... Args>
struct vtable_entry<CPO, Ret(Args...)> {
  using fn_t =
      Ret(base_cpo_t<CPO>, replace_this_with_void_ptr_t<Args>...);

  constexpr fn_t* get() const noexcept {
    return fn_;
  }

  template <typename T>
  static constexpr vtable_entry create() noexcept {
    return vtable_entry{_any_unique::_invoke<CPO, T, false, Ret, Args...>};
  }

private:
  explicit constexpr vtable_entry(fn_t* fn) noexcept
    : fn_(fn) {}

  fn_t* fn_;
};

template <typename... CPOs>
struct vtable : private vtable_entry<CPOs>... {
  template <typename T>
  static constexpr vtable create() noexcept {
    return vtable{vtable_entry<CPOs>::template create<T>()...};
  }

  template <typename CPO>
  constexpr auto get() const noexcept -> typename vtable_entry<CPO>::fn_t* {
    const vtable_entry<CPO>& entry = *this;
    return entry.get();
  }

private:
  explicit constexpr vtable(vtable_entry<CPOs>... entries) noexcept
    : vtable_entry<CPOs>{entries}... {}
};

template <typename... CPOs>
struct indirect_vtable_holder {
  template <typename T>
  static indirect_vtable_holder create() {
    static constexpr vtable<CPOs...> v = vtable<CPOs...>::template create<T>();
    return indirect_vtable_holder{v};
  }

  const vtable<CPOs...>& operator*() const noexcept {
    return vtable_;
  }

  const vtable<CPOs...>* operator->() const noexcept {
    return &vtable_;
  }

 private:
  constexpr indirect_vtable_holder(const vtable<CPOs...>& vtable)
    : vtable_(vtable) {}

  const vtable<CPOs...>& vtable_;
};

template <typename... CPOs>
struct inline_vtable_holder {
  template <typename T>
  static constexpr inline_vtable_holder create() {
    return inline_vtable_holder{vtable<CPOs...>::template create<T>()};
  }

  const vtable<CPOs...>& operator*() const noexcept {
    return vtable_;
  }

  const vtable<CPOs...>* operator->() const noexcept {
    return &vtable_;
  }

 private:
  constexpr inline_vtable_holder(const vtable<CPOs...>& vtable)
    : vtable_(vtable) {}

  vtable<CPOs...> vtable_;
};

template <typename... CPOs>
using vtable_holder = conditional_t<
    (sizeof...(CPOs) <= 4),
    inline_vtable_holder<CPOs...>,
    indirect_vtable_holder<CPOs...>>;

template <
    typename Derived,
    typename CPO,
    bool NoExcept,
    typename Sig>
struct _with_type_erased_tag_invoke;

template <
    typename Derived,
    typename CPO,
    bool NoExcept = false,
    typename Sig = typename CPO::type_erased_signature_t>
using with_type_erased_tag_invoke =
    typename _with_type_erased_tag_invoke<Derived, CPO, NoExcept, Sig>::type;

template <
    typename Derived,
    typename CPO,
    bool NoExcept,
    typename Ret,
    typename... Args>
struct _with_type_erased_tag_invoke<
    Derived,
    CPO,
    NoExcept,
    Ret(Args...)> {
  struct type {
    friend Ret tag_invoke(base_cpo_t<CPO> cpo, replace_this_t<Args, Derived>... args)
        noexcept(NoExcept) {
      using cpo_t = base_cpo_t<CPO>;
      static_assert(
          !NoExcept || noexcept(extract_this<Args...>{}((decltype(args) &&) args...)));
      auto&& t = extract_this<Args...>{}((decltype(args) &&) args...);
      static_assert(!NoExcept || noexcept(get_object_address(t)));
      void* objPtr = get_object_address(t);
      static_assert(!NoExcept || noexcept(get_vtable(t)->template get<CPO>()));
      auto* fnPtr = get_vtable(t)->template get<CPO>();
      static_assert(!NoExcept || noexcept(fnPtr(
          (cpo_t&&) cpo,
          replace_this<Args>::get((decltype(args) &&) args, objPtr)...)));
      return fnPtr(
          (cpo_t&&) cpo,
          replace_this<Args>::get((decltype(args) &&) args, objPtr)...);
    }
  };
};

template <
    typename Derived,
    typename CPO,
    typename Ret,
    typename... Args>
struct _with_type_erased_tag_invoke<
    Derived,
    CPO,
    false,
    Ret(Args...) noexcept>
  : _with_type_erased_tag_invoke<Derived, CPO, true, Ret(Args...)> {
};

template <
    typename Derived,
    typename CPO,
    bool NoExcept,
    typename Sig>
struct _with_forwarding_tag_invoke;

template <
    typename Derived,
    typename CPO,
    bool NoExcept = false,
    typename Sig = typename CPO::type_erased_signature_t>
using with_forwarding_tag_invoke =
    typename _with_forwarding_tag_invoke<Derived, CPO, NoExcept, Sig>::type;

template <
    typename Derived,
    typename CPO,
    bool NoExcept,
    typename Ret,
    typename... Args>
struct _with_forwarding_tag_invoke<
    Derived,
    CPO,
    NoExcept,
    Ret(Args...)> {
  struct type {
    friend Ret tag_invoke(
        base_cpo_t<CPO> cpo,
        replace_this_t<Args, Derived>... args) noexcept(NoExcept) {
      static_assert(!NoExcept || noexcept(extract_this<Args...>{}(args...)));
      auto& wrapper = extract_this<Args...>{}(args...);
      auto& wrapped = wrapper.value;
      static_assert(
          !NoExcept || noexcept(std::move(cpo)(
              replace_this<Args>::get((Args &&) args, wrapped)...)));
      return std::move(cpo)(replace_this<Args>::get((Args &&) args, wrapped)...);
    }
  };
};

template <
    typename Derived,
    typename CPO,
    typename Ret,
    typename... Args>
struct _with_forwarding_tag_invoke<
    Derived,
    CPO,
    false,
    Ret(Args...) noexcept>
  : _with_forwarding_tag_invoke<Derived, CPO, true, Ret(Args...)> {
};

struct _deallocate_cpo {
  using type_erased_signature_t = void(this_&) noexcept;

  template <typename T>
  UNIFEX_ALWAYS_INLINE
  void operator()(T& obj) const noexcept {
    if constexpr (tag_invocable<_deallocate_cpo, T&>) {
      static_assert(noexcept(tag_invoke(_deallocate_cpo{}, obj)));
      tag_invoke(_deallocate_cpo{}, obj);
    } else {
      delete std::addressof(obj);
    }
  }
};

template <typename Concrete, typename Allocator>
struct _concrete_impl {
  struct base {
    using allocator_type = typename std::allocator_traits<
        Allocator>::template rebind_alloc<base>;

    template <typename... Args>
    explicit base(std::allocator_arg_t, allocator_type alloc, Args&&... args)
      noexcept(is_nothrow_move_constructible_v<allocator_type> &&
          is_nothrow_constructible_v<Concrete, Args...>)
      : value((Args &&) args...)
      , alloc(std::move(alloc)) {}

    friend void tag_invoke(_deallocate_cpo, base& impl) noexcept {
      allocator_type allocCopy = std::move(impl.alloc);
      impl.~base();
      std::allocator_traits<allocator_type>::deallocate(
          allocCopy, &impl, 1);
    }

    UNIFEX_NO_UNIQUE_ADDRESS Concrete value;
    UNIFEX_NO_UNIQUE_ADDRESS allocator_type alloc;
  };

  template <typename... CPOs>
  struct impl {
    struct type : base, private with_forwarding_tag_invoke<base, CPOs>... {
      using base::base;
    };
  };
};

template <typename Concrete, typename Allocator, typename... CPOs>
using concrete_impl =
    typename _concrete_impl<Concrete, Allocator>::template impl<CPOs...>::type;

template <typename... CPOs>
struct _byval {
  class type;
};

template <typename... CPOs>
class _byval<CPOs...>::type
  : private with_type_erased_tag_invoke<type, CPOs>... {
 public:
  template <typename Concrete, typename Allocator, typename... Args>
  explicit type(
      std::allocator_arg_t,
      Allocator alloc,
      unifex::in_place_type_t<Concrete>,
      Args&&... args)
    : vtable_(vtable_holder_t::template create<
              concrete_impl<Concrete, Allocator, CPOs...>>()) {
    using concrete_type = concrete_impl<Concrete, Allocator, CPOs...>;
    using allocator_type = typename concrete_type::allocator_type;
    using allocator_traits = std::allocator_traits<allocator_type>;
    allocator_type typedAllocator{std::move(alloc)};
    auto ptr = allocator_traits::allocate(typedAllocator, 1);

    UNIFEX_TRY {
      // TODO: Ideally we'd use allocator_traits::construct() here but
      // that makes it difficult to provide consistent behaviour across
      // std::allocator and std::pmr::polymorphic_allocator as the latter
      // automatically injects the extra allocator_arg/alloc params which
      // ends up duplicating them. But std::allocator doesn't do the same
      // injection of the parameters.
      ::new ((void*)ptr)
          concrete_type{std::allocator_arg, typedAllocator, (Args &&) args...};
    } UNIFEX_CATCH (...) {
      allocator_traits::deallocate(typedAllocator, ptr, 1);
      UNIFEX_RETHROW();
    }

    impl_ = static_cast<void*>(ptr);
  }

  template(typename Concrete, typename Allocator)
      (requires (!same_as<std::allocator_arg_t, std::decay_t<Concrete>>) AND
          (!instance_of_v<unifex::in_place_type_t, std::decay_t<Concrete>>))
  type(Concrete&& concrete, Allocator alloc)
    : type(
          std::allocator_arg,
          std::move(alloc),
          unifex::in_place_type_t<remove_cvref_t<Concrete>>{},
          (Concrete &&) concrete) {}

  template <typename Concrete, typename... Args>
  explicit type(unifex::in_place_type_t<Concrete> tag, Args&&... args)
    : impl_(new Concrete((Args&&) args...))
    , vtable_(vtable_holder_t::template create<Concrete>()) {}

  template(typename Concrete)
<<<<<<< HEAD
    (requires (!instance_of_v<unifex::in_place_type_t, Concrete>))
=======
    (requires (!same_as<type, remove_cvref_t<Concrete>>) AND
      (!instance_of_v<std::in_place_type_t, Concrete>))
>>>>>>> b12fef9a
  type(Concrete&& concrete)
    : type(
          unifex::in_place_type_t<remove_cvref_t<Concrete>>{},
          (Concrete &&) concrete) {}

  type(type&& other) noexcept
    : impl_(std::exchange(other.impl_, nullptr))
    , vtable_(other.vtable_) {}

  UNIFEX_ALWAYS_INLINE ~type() {
    unsafe_deallocate();
  }

  void swap(type& other) noexcept {
    std::swap(vtable_, other.vtable_);
    std::swap(impl_, other.impl_);
  }

  type& operator=(type other) noexcept {
    swap(other);
    return *this;
  }

 private:
  using vtable_holder_t = vtable_holder<_deallocate_cpo, CPOs...>;

  UNIFEX_ALWAYS_INLINE void unsafe_deallocate() noexcept {
    // This leaves the any_unique in an invalid state.
    if (nullptr != impl_) {
      static_assert(noexcept(vtable_->template get<_deallocate_cpo>()));
      auto* deallocateFn = vtable_->template get<_deallocate_cpo>();
      static_assert(noexcept(deallocateFn(_deallocate_cpo{}, impl_)));
      deallocateFn(_deallocate_cpo{}, impl_);
    }
  }

  friend void swap(type& left, type& right) noexcept {
    left.swap(right);
  }

  friend const vtable_holder_t& get_vtable(const type& self) noexcept {
    return self.vtable_;
  }

  friend void* get_object_address(const type& self) noexcept {
    return self.impl_;
  }

  void* impl_;
  vtable_holder_t vtable_;
};

template <typename... CPOs>
struct _byref {
  class type;
};

template <typename... CPOs>
class _byref<CPOs...>::type
  : private with_type_erased_tag_invoke<type, CPOs>... {
 public:
  template (typename Concrete)
    (requires (!same_as<Concrete const, type const>))
  /*implicit*/ type(Concrete& impl)
    : vtable_(vtable_holder_t::template create<Concrete>())
    , impl_(std::addressof(impl)) {}

  void swap(type& other) noexcept {
    std::swap(vtable_, other.vtable_);
    std::swap(impl_, other.impl_);
  }

 private:
  using vtable_holder_t = vtable_holder<CPOs...>;

  friend void swap(type& left, type& right) noexcept {
    left.swap(right);
  }

  friend const vtable_holder_t& get_vtable(const type& self) noexcept {
    return self.vtable_;
  }

  friend void* get_object_address(const type& self) noexcept {
    return self.impl_;
  }

  void* impl_;
  vtable_holder_t vtable_;
};

} // namespace _any_unique

template <typename... CPOs>
using any_unique = typename _any_unique::_byval<CPOs...>::type;

template <auto&... CPOs>
using any_unique_t = any_unique<tag_t<CPOs>...>;

template <typename... CPOs>
using any_ref = typename _any_unique::_byref<CPOs...>::type;

template <auto&... CPOs>
using any_ref_t = any_ref<tag_t<CPOs>...>;

} // namespace unifex

#include <unifex/detail/epilogue.hpp><|MERGE_RESOLUTION|>--- conflicted
+++ resolved
@@ -384,12 +384,8 @@
     , vtable_(vtable_holder_t::template create<Concrete>()) {}
 
   template(typename Concrete)
-<<<<<<< HEAD
-    (requires (!instance_of_v<unifex::in_place_type_t, Concrete>))
-=======
     (requires (!same_as<type, remove_cvref_t<Concrete>>) AND
-      (!instance_of_v<std::in_place_type_t, Concrete>))
->>>>>>> b12fef9a
+      (!instance_of_v<unifex::in_place_type_t, Concrete>))
   type(Concrete&& concrete)
     : type(
           unifex::in_place_type_t<remove_cvref_t<Concrete>>{},
