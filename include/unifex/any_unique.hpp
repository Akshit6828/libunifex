/*
 * Copyright (c) Facebook, Inc. and its affiliates.
 *
 * Licensed under the Apache License, Version 2.0 (the "License");
 * you may not use this file except in compliance with the License.
 * You may obtain a copy of the License at
 *
 *   http://www.apache.org/licenses/LICENSE-2.0
 *
 * Unless required by applicable law or agreed to in writing, software
 * distributed under the License is distributed on an "AS IS" BASIS,
 * WITHOUT WARRANTIES OR CONDITIONS OF ANY KIND, either express or implied.
 * See the License for the specific language governing permissions and
 * limitations under the License.
 */
#pragma once

#include <unifex/config.hpp>
#include <unifex/overload.hpp>
#include <unifex/tag_invoke.hpp>
#include <unifex/this.hpp>
#include <unifex/type_traits.hpp>
#include <unifex/std_concepts.hpp>

#include <memory>
#include <utility>

#include <unifex/detail/prologue.hpp>

namespace unifex {
namespace _any_unique {

template <typename CPO>
using base_cpo_t = _overload::base_cpo_t<CPO>;

template <typename CPO, typename T, bool NoExcept, typename Ret, typename... Args>
Ret _invoke(
    base_cpo_t<CPO> cpo,
    replace_this_with_void_ptr_t<Args>... args) noexcept(NoExcept) {
  static_assert(!NoExcept || noexcept(extract_this<Args...>{}(args...)));
  void* thisPointer = extract_this<Args...>{}(args...);
  static_assert(!NoExcept || noexcept(Ret(((base_cpo_t<CPO>&&) cpo)(
      replace_this<Args>::get(
          (decltype(args)&&) args,
          *static_cast<T*>(thisPointer))...))));
  return ((base_cpo_t<CPO>&&) cpo)(
      replace_this<Args>::get(
          (decltype(args)&&) args,
          *static_cast<T*>(thisPointer))...);
}

template <typename CPO, typename Sig = typename CPO::type_erased_signature_t>
struct vtable_entry;

template <typename CPO, typename Ret, typename... Args>
struct vtable_entry<CPO, Ret(Args...) noexcept> {
  using fn_t =
      Ret(base_cpo_t<CPO>, replace_this_with_void_ptr_t<Args>...) noexcept;

  constexpr fn_t* get() const noexcept {
    return fn_;
  }

  template <typename T>
  static constexpr vtable_entry create() noexcept {
    return vtable_entry{_any_unique::_invoke<CPO, T, true, Ret, Args...>};
  }

private:
  explicit constexpr vtable_entry(fn_t* fn) noexcept
    : fn_(fn) {}

  fn_t* fn_;
};

template <typename CPO, typename Ret, typename... Args>
struct vtable_entry<CPO, Ret(Args...)> {
  using fn_t =
      Ret(base_cpo_t<CPO>, replace_this_with_void_ptr_t<Args>...);

  constexpr fn_t* get() const noexcept {
    return fn_;
  }

  template <typename T>
  static constexpr vtable_entry create() noexcept {
    return vtable_entry{_any_unique::_invoke<CPO, T, false, Ret, Args...>};
  }

private:
  explicit constexpr vtable_entry(fn_t* fn) noexcept
    : fn_(fn) {}

  fn_t* fn_;
};

template <typename... CPOs>
struct vtable : private vtable_entry<CPOs>... {
  template <typename T>
  static constexpr vtable create() noexcept {
    return vtable{vtable_entry<CPOs>::template create<T>()...};
  }

  template <typename CPO>
  constexpr auto get() const noexcept -> typename vtable_entry<CPO>::fn_t* {
    const vtable_entry<CPO>& entry = *this;
    return entry.get();
  }

private:
  explicit constexpr vtable(vtable_entry<CPOs>... entries) noexcept
    : vtable_entry<CPOs>{entries}... {}
};

template <typename... CPOs>
struct indirect_vtable_holder {
  template <typename T>
  static indirect_vtable_holder create() {
    static constexpr vtable<CPOs...> v = vtable<CPOs...>::template create<T>();
    return indirect_vtable_holder{v};
  }

  const vtable<CPOs...>& operator*() const noexcept {
    return *vtable_;
  }

  const vtable<CPOs...>* operator->() const noexcept {
    return vtable_;
  }

 private:
  constexpr indirect_vtable_holder(const vtable<CPOs...>& vtable)
    : vtable_(&vtable) {}

  const vtable<CPOs...>* vtable_;
};

template <typename... CPOs>
struct inline_vtable_holder {
  template <typename T>
  static constexpr inline_vtable_holder create() {
    return inline_vtable_holder{vtable<CPOs...>::template create<T>()};
  }

  const vtable<CPOs...>& operator*() const noexcept {
    return vtable_;
  }

  const vtable<CPOs...>* operator->() const noexcept {
    return &vtable_;
  }

 private:
  constexpr inline_vtable_holder(const vtable<CPOs...>& vtable)
    : vtable_(vtable) {}

  vtable<CPOs...> vtable_;
};

template <typename... CPOs>
using vtable_holder = conditional_t<
    (sizeof...(CPOs) <= 4),
    inline_vtable_holder<CPOs...>,
    indirect_vtable_holder<CPOs...>>;

template <
    typename Derived,
    typename CPO,
    bool NoExcept,
    typename Sig>
struct _with_type_erased_tag_invoke;

template <
    typename Derived,
    typename CPO,
    bool NoExcept = false,
    typename Sig = typename CPO::type_erased_signature_t>
using with_type_erased_tag_invoke =
    typename _with_type_erased_tag_invoke<Derived, CPO, NoExcept, Sig>::type;

template <
    typename Derived,
    typename CPO,
    bool NoExcept,
    typename Ret,
    typename... Args>
struct _with_type_erased_tag_invoke<
    Derived,
    CPO,
    NoExcept,
    Ret(Args...)> {
  struct type {
    friend Ret tag_invoke(base_cpo_t<CPO> cpo, replace_this_t<Args, Derived>... args)
        noexcept(NoExcept) {
      using cpo_t = base_cpo_t<CPO>;
      static_assert(
          !NoExcept || noexcept(extract_this<Args...>{}((decltype(args) &&) args...)));
      auto&& t = extract_this<Args...>{}((decltype(args) &&) args...);
      static_assert(!NoExcept || noexcept(get_object_address(t)));
      void* objPtr = get_object_address(t);
      static_assert(!NoExcept || noexcept(get_vtable(t)->template get<CPO>()));
      auto* fnPtr = get_vtable(t)->template get<CPO>();
      static_assert(!NoExcept || noexcept(fnPtr(
          (cpo_t&&) cpo,
          replace_this<Args>::get((decltype(args) &&) args, objPtr)...)));
      return fnPtr(
          (cpo_t&&) cpo,
          replace_this<Args>::get((decltype(args) &&) args, objPtr)...);
    }
  };
};

template <
    typename Derived,
    typename CPO,
    typename Ret,
    typename... Args>
struct _with_type_erased_tag_invoke<
    Derived,
    CPO,
    false,
    Ret(Args...) noexcept>
  : _with_type_erased_tag_invoke<Derived, CPO, true, Ret(Args...)> {
};

template <
    typename Derived,
    typename CPO,
    bool NoExcept,
    typename Sig>
struct _with_forwarding_tag_invoke;

template <
    typename Derived,
    typename CPO,
    bool NoExcept = false,
    typename Sig = typename CPO::type_erased_signature_t>
using with_forwarding_tag_invoke =
    typename _with_forwarding_tag_invoke<Derived, CPO, NoExcept, Sig>::type;

template <
    typename Derived,
    typename CPO,
    bool NoExcept,
    typename Ret,
    typename... Args>
struct _with_forwarding_tag_invoke<
    Derived,
    CPO,
    NoExcept,
    Ret(Args...)> {
  struct type {
    friend Ret tag_invoke(
        base_cpo_t<CPO> cpo,
        replace_this_t<Args, Derived>... args) noexcept(NoExcept) {
      static_assert(!NoExcept || noexcept(extract_this<Args...>{}(args...)));
      auto& wrapper = extract_this<Args...>{}(args...);
      auto& wrapped = wrapper.value;
      static_assert(
          !NoExcept || noexcept(std::move(cpo)(
              replace_this<Args>::get((Args &&) args, wrapped)...)));
      return std::move(cpo)(replace_this<Args>::get((Args &&) args, wrapped)...);
    }
  };
};

template <
    typename Derived,
    typename CPO,
    typename Ret,
    typename... Args>
struct _with_forwarding_tag_invoke<
    Derived,
    CPO,
    false,
    Ret(Args...) noexcept>
  : _with_forwarding_tag_invoke<Derived, CPO, true, Ret(Args...)> {
};

struct _deallocate_cpo {
  using type_erased_signature_t = void(this_&) noexcept;

  template <typename T>
  UNIFEX_ALWAYS_INLINE
  void operator()(T& obj) const noexcept {
    if constexpr (tag_invocable<_deallocate_cpo, T&>) {
      static_assert(noexcept(tag_invoke(_deallocate_cpo{}, obj)));
      tag_invoke(_deallocate_cpo{}, obj);
    } else {
      delete std::addressof(obj);
    }
  }
};

template <typename Concrete, typename Allocator>
struct _concrete_impl {
  struct base {
    using allocator_type = typename std::allocator_traits<
        Allocator>::template rebind_alloc<base>;

    template <typename... Args>
    explicit base(std::allocator_arg_t, allocator_type alloc, Args&&... args)
      noexcept(std::is_nothrow_move_constructible_v<allocator_type> &&
          std::is_nothrow_constructible_v<Concrete, Args...>)
      : value((Args &&) args...)
      , alloc(std::move(alloc)) {}

    friend void tag_invoke(_deallocate_cpo, base& impl) noexcept {
      allocator_type allocCopy = std::move(impl.alloc);
      impl.~base();
      std::allocator_traits<allocator_type>::deallocate(
          allocCopy, &impl, 1);
    }

    UNIFEX_NO_UNIQUE_ADDRESS Concrete value;
    UNIFEX_NO_UNIQUE_ADDRESS allocator_type alloc;
  };

  template <typename... CPOs>
  struct impl {
    struct type : base, private with_forwarding_tag_invoke<base, CPOs>... {
      using base::base;
    };
  };
};

template <typename Concrete, typename Allocator, typename... CPOs>
using concrete_impl =
    typename _concrete_impl<Concrete, Allocator>::template impl<CPOs...>::type;

template <typename... CPOs>
struct _byval {
  class type;
};

template <typename... CPOs>
class _byval<CPOs...>::type
  : private with_type_erased_tag_invoke<type, CPOs>... {
 public:
  template <typename Concrete, typename Allocator, typename... Args>
  explicit type(
      std::allocator_arg_t,
      Allocator alloc,
      std::in_place_type_t<Concrete>,
      Args&&... args)
    : vtable_(vtable_holder_t::template create<
              concrete_impl<Concrete, Allocator, CPOs...>>()) {
    using concrete_type = concrete_impl<Concrete, Allocator, CPOs...>;
    using allocator_type = typename concrete_type::allocator_type;
    using allocator_traits = std::allocator_traits<allocator_type>;
    allocator_type typedAllocator{std::move(alloc)};
    auto ptr = allocator_traits::allocate(typedAllocator, 1);

    UNIFEX_TRY {
      // TODO: Ideally we'd use allocator_traits::construct() here but
      // that makes it difficult to provide consistent behaviour across
      // std::allocator and std::pmr::polymorphic_allocator as the latter
      // automatically injects the extra allocator_arg/alloc params which
      // ends up duplicating them. But std::allocator doesn't do the same
      // injection of the parameters.
      ::new ((void*)ptr)
          concrete_type{std::allocator_arg, typedAllocator, (Args &&) args...};
    } UNIFEX_CATCH (...) {
      allocator_traits::deallocate(typedAllocator, ptr, 1);
      UNIFEX_RETHROW();
    }

    impl_ = static_cast<void*>(ptr);
  }

  template(typename Concrete, typename Allocator)
      (requires (!same_as<std::allocator_arg_t, std::decay_t<Concrete>>) AND
          (!instance_of_v<std::in_place_type_t, std::decay_t<Concrete>>))
  type(Concrete&& concrete, Allocator alloc)
    : type(
          std::allocator_arg,
          std::move(alloc),
          std::in_place_type<remove_cvref_t<Concrete>>,
          (Concrete &&) concrete) {}

  template <typename Concrete, typename... Args>
  explicit type(std::in_place_type_t<Concrete> tag, Args&&... args)
    : impl_(new Concrete((Args&&) args...))
    , vtable_(vtable_holder_t::template create<Concrete>()) {}

  template(typename Concrete)
    (requires (!same_as<type, remove_cvref_t<Concrete>>) AND
      (!instance_of_v<std::in_place_type_t, Concrete>))
  type(Concrete&& concrete)
    : type(
          std::in_place_type<remove_cvref_t<Concrete>>,
          (Concrete &&) concrete) {}

  type(type&& other) noexcept
    : impl_(std::exchange(other.impl_, nullptr))
    , vtable_(other.vtable_) {}

  UNIFEX_ALWAYS_INLINE ~type() {
    unsafe_deallocate();
  }

  void swap(type& other) noexcept {
    std::swap(vtable_, other.vtable_);
    std::swap(impl_, other.impl_);
  }

  type& operator=(type other) noexcept {
    swap(other);
    return *this;
  }

 private:
  using vtable_holder_t = vtable_holder<_deallocate_cpo, CPOs...>;

  UNIFEX_ALWAYS_INLINE void unsafe_deallocate() noexcept {
    // This leaves the any_unique in an invalid state.
    if (nullptr != impl_) {
      static_assert(noexcept(vtable_->template get<_deallocate_cpo>()));
      auto* deallocateFn = vtable_->template get<_deallocate_cpo>();
      static_assert(noexcept(deallocateFn(_deallocate_cpo{}, impl_)));
      deallocateFn(_deallocate_cpo{}, impl_);
    }
  }

<<<<<<< HEAD
=======
  friend void swap(type& left, type& right) noexcept {
    left.swap(right);
  }

>>>>>>> 9e7299a1
  friend const vtable_holder_t& get_vtable(const type& self) noexcept {
    return self.vtable_;
  }

  friend void* get_object_address(const type& self) noexcept {
    return self.impl_;
  }

  void* impl_;
  vtable_holder_t vtable_;
};

template <typename... CPOs>
struct _byref {
  class type;
};

template <typename... CPOs>
class _byref<CPOs...>::type
  : private with_type_erased_tag_invoke<type, CPOs>... {
 public:
  template (typename Concrete)
    (requires (!same_as<Concrete const, type const>))
  /*implicit*/ type(Concrete& impl)
    : vtable_(vtable_holder_t::template create<Concrete>())
    , impl_(std::addressof(impl)) {}

  void swap(type& other) noexcept {
    std::swap(vtable_, other.vtable_);
    std::swap(impl_, other.impl_);
  }

 private:
  using vtable_holder_t = vtable_holder<CPOs...>;

  friend void swap(type& left, type& right) noexcept {
    left.swap(right);
  }

  friend const vtable_holder_t& get_vtable(const type& self) noexcept {
    return self.vtable_;
  }

  friend void* get_object_address(const type& self) noexcept {
    return self.impl_;
  }

  void* impl_;
  vtable_holder_t vtable_;
};

} // namespace _any_unique

template <typename... CPOs>
using any_unique = typename _any_unique::_byval<CPOs...>::type;

template <auto&... CPOs>
using any_unique_t = any_unique<tag_t<CPOs>...>;

template <typename... CPOs>
using any_ref = typename _any_unique::_byref<CPOs...>::type;

template <auto&... CPOs>
using any_ref_t = any_ref<tag_t<CPOs>...>;

} // namespace unifex

#include <unifex/detail/epilogue.hpp><|MERGE_RESOLUTION|>--- conflicted
+++ resolved
@@ -422,13 +422,10 @@
     }
   }
 
-<<<<<<< HEAD
-=======
   friend void swap(type& left, type& right) noexcept {
     left.swap(right);
   }
 
->>>>>>> 9e7299a1
   friend const vtable_holder_t& get_vtable(const type& self) noexcept {
     return self.vtable_;
   }
