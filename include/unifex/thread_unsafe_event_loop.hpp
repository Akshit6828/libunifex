--- conflicted
+++ resolved
@@ -366,18 +366,10 @@
 
   template <
       typename Sender,
-<<<<<<< HEAD
-      typename StopToken = unstoppable_token,
       typename Result = single_value_result_t<remove_cvref_t<Sender>>>
-  std::optional<Result> sync_wait(Sender&& sender, StopToken st = {}) {
-    using promise_t = _thread_unsafe_event_loop::sync_wait_promise<Result, StopToken&&>;
-    promise_t promise{(StopToken &&) st};
-=======
-      typename Result = single_value_result_t<std::remove_cvref_t<Sender>>>
   std::optional<Result> sync_wait(Sender&& sender) {
     using promise_t = _thread_unsafe_event_loop::sync_wait_promise<Result>;
     promise_t promise;
->>>>>>> 2814fa73
 
     auto op = connect((Sender &&) sender, promise.get_receiver());
     start(op);
