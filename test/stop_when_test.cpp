--- conflicted
+++ resolved
@@ -121,11 +121,7 @@
     bool sourceExecuted = false;
     bool triggerExecuted = false;
     
-<<<<<<< HEAD
-    unifex::optional<int> result = unifex::schedule_after(1s)
-=======
     auto op = unifex::schedule_after(1s)
->>>>>>> bffa9df3
       | unifex::transform(
         [&] {
             sourceExecuted = true;
@@ -135,7 +131,7 @@
           unifex::schedule_after(10ms)
             | unifex::transform(
               [&] { triggerExecuted = true; }));
-    std::optional<int> result =
+    auto result =
         unifex::sync_wait(unifex::on(ctx.get_scheduler(), std::move(op)));
 
     EXPECT_FALSE(result.has_value());
